--- conflicted
+++ resolved
@@ -242,11 +242,7 @@
             camera.id = id;
             // create unique_ptr
             auto cam_ptr = std::unique_ptr<Camera>(new Camera(camera));
-<<<<<<< HEAD
-            auto pose =  geometry::Pose();
-=======
             auto pose = geometry::Pose();
->>>>>>> 7a7e1db9
             pose.SetFromCameraToWorld(s[2].cast<Mat4d>());
             map::Shot shot(s[0].cast<map::ShotId>(), std::move(cam_ptr), pose);
             // auto shot =
