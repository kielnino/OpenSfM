--- conflicted
+++ resolved
@@ -43,11 +43,8 @@
       .def(py::init())
       .def("number_of_shots", &map::Map::NumberOfShots,
            "Returns the number of shots")
-<<<<<<< HEAD
       .def("color_map", &map::Map::ColorMap)
-=======
       .def("number_of_pano_shots", &map::Map::NumberOfPanoShots)
->>>>>>> 94a492e0
       .def("number_of_landmarks", &map::Map::NumberOfLandmarks)
       .def("number_of_cameras", &map::Map::NumberOfCameras)
       .def("create_camera", &map::Map::CreateCamera, py::arg("camera"),
@@ -130,14 +127,11 @@
            &map::Map::ClearObservationsAndLandmarks)
       .def("get_camera", &map::Map::GetCamera,
            py::return_value_policy::reference_internal)
-<<<<<<< HEAD
       .def("current_shot_unique_id", &map::Map::GetCurrentShotUniqueId)
       .def("current_landmark_unique_id", &map::Map::GetCurrentLandmarkUniqueId)
       .def("set_landmark_unique_id", &map::Map::SetLandmarkUniqueId)
-=======
       .def("add_shot", &map::Map::AddShot, py::return_value_policy::reference_internal)
       .def("add_pano_shot", &map::Map::AddShot, py::return_value_policy::reference_internal)
->>>>>>> 94a492e0
       ;
 
   py::class_<map::TopoCentricConverter>(m, "TopoCentriConverter")
@@ -439,11 +433,7 @@
       .def("__getitem__", &map::ShotView::GetShot,
            py::return_value_policy::reference_internal)
       .def("__contains__", &map::ShotView::HasShot);
-<<<<<<< HEAD
       
-=======
-
->>>>>>> 94a492e0
   py::class_<map::LandmarkView>(m, "LandmarkView")
       .def(py::init<map::Map &>())
       .def("__len__", &map::LandmarkView::NumberOfLandmarks)
