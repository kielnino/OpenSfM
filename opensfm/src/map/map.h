#pragma once

#include <Eigen/Core>
#include <unordered_map>
#include <map>
#include <memory>

#include <map/defines.h>

#include <map/geo.h>
#include <map/defines.h>
#include <map/dataviews.h>
#include <sfm/tracks_manager.h>
#include <geometry/camera.h>
#include <geometry/pose.h>
namespace map
{
<<<<<<< HEAD
=======
class Shot;
class Landmark;
>>>>>>> 94a492e0

class Map 
{
public:
  EIGEN_MAKE_ALIGNED_OPERATOR_NEW
  // Camera Methods
  Camera* GetCamera(const CameraId& cam_id);
  Camera* CreateCamera(const Camera& cam);
  const std::unordered_map<CameraId, Camera>& GetAllCameras() const { return cameras_; };
  CameraView GetCameraView() { return CameraView(*this);}
  bool HasCamera(const CameraId& cam_id) const {
    return cameras_.count(cam_id) > 0;
  }

  // Shot Methods
  Shot* CreateShot(const ShotId& shot_id, const CameraId& camera_id);
  Shot* CreateShot(const ShotId& shot_id, const CameraId& camera_id, const geometry::Pose& pose);
  Shot* CreateShot(const ShotId& shot_id, const Camera* const cam, const geometry::Pose& pose = geometry::Pose());
  Shot* GetShot(const ShotId& shot_id);
  Shot* AddShot(const Shot& other_shot);
  void RemoveShot(const ShotId& shot_id);
  bool HasLandmark(const LandmarkId& lm_id) const { return landmarks_.count(lm_id) > 0; }
  bool HasShot(const ShotId& shot_id) const { return shots_.find(shot_id) != shots_.end(); }
  const std::unordered_map<ShotId, Shot>& GetAllShots() const { return shots_; }
  std::unordered_map<ShotId, Shot>& GetAllShots() { return shots_; }

  ShotView GetShotView() { return ShotView(*this); }

  //PanoShots
  Shot* CreatePanoShot(const ShotId& shot_id, const CameraId&, const geometry::Pose& pose);
  Shot* CreatePanoShot(const ShotId& shot_id, const CameraId&);
  Shot* CreatePanoShot(const ShotId& shot_id, const Camera* const cam, const geometry::Pose& pose);
  Shot* AddPanoShot(const Shot& other_pano_shot);
  Shot* GetPanoShot(const ShotId& shot_id);
  void RemovePanoShot(const ShotId& shot_id);
  bool HasPanoShot(const ShotId& shot_id) const { return pano_shots_.find(shot_id) != pano_shots_.end(); }
  const std::unordered_map<ShotId, Shot>& GetAllPanoShots() const { return pano_shots_; }
  PanoShotView GetPanoShotView() { return PanoShotView(*this); }

  // Landmark
  Landmark* CreateLandmark(const LandmarkId& lm_id, const Vec3d& global_pos);
  Landmark* GetLandmark(const LandmarkId& lm_id);
  void RemoveLandmark(const Landmark* const lm);
  void RemoveLandmark(const LandmarkId& lm_id);
  void ReplaceLandmark(Landmark* old_lm, Landmark* new_lm);
  const std::unordered_map<LandmarkId, Landmark>& GetAllLandmarks() const { return landmarks_; };
  LandmarkView GetLandmarkView() { return LandmarkView(*this); }

  //Observation methods
  void AddObservation(Shot *const shot,  Landmark *const lm, const FeatureId feat_id);
  void AddObservation(const ShotId& shot_id, const LandmarkId& lm_id, const FeatureId feat_id);
  void AddObservation(Shot *const shot,  Landmark *const lm, const Observation& obs);
  void AddObservation(const ShotId& shot_id, const LandmarkId& lm_id, const Observation& obs);
  void RemoveObservation(Shot *const shot,  Landmark *const lm, const FeatureId feat_id);
  void RemoveObservation(const ShotId& shot_id, const LandmarkId& lm_id);
  void ClearObservationsAndLandmarks();

  // Map information and access methods
  size_t NumberOfShots() const { return shots_.size(); }
  size_t NumberOfPanoShots() const { return pano_shots_.size(); }
  size_t NumberOfLandmarks() const { return landmarks_.size(); }
  size_t NumberOfCameras() const { return cameras_.size(); }
  std::map<Landmark*, FeatureId> GetObservationsOfShot(const Shot* shot);
  std::map<Shot*, FeatureId> GetObservationsOfPoint(const Landmark* point);

  // TopoCentriConverter
  const TopoCentricConverter& GetTopoCentricConverter() const {
    return topo_conv_;
  }

  void SetTopoCentricConverter(const double lat, const double longitude,
                               const double alt) {
    topo_conv_.lat_ = lat;
    topo_conv_.long_ = longitude;
    topo_conv_.alt_ = alt;
  }
  // This is currently a workaround for SLAM to avoid
  // non-unique ids!
  void SetLandmarkUniqueId(const LandmarkUniqueId id) { landmark_unique_id_ = id; }
  LandmarkUniqueId GetCurrentLandmarkUniqueId() const { return landmark_unique_id_; }
  ShotUniqueId GetCurrentShotUniqueId() const { return shot_unique_id_; }
  void ColorMap();
private:
  std::unordered_map<CameraId, Camera> cameras_;
  std::unordered_map<ShotId, Shot> shots_;
  std::unordered_map<ShotId, Shot> pano_shots_;
  std::unordered_map<LandmarkId, Landmark> landmarks_;
  
  TopoCentricConverter topo_conv_;

  LandmarkUniqueId landmark_unique_id_ = 0;
  ShotUniqueId shot_unique_id_ = 0;
  ShotUniqueId pano_shot_unique_id_ = 0;
};

} // namespace map<|MERGE_RESOLUTION|>--- conflicted
+++ resolved
@@ -15,11 +15,8 @@
 #include <geometry/pose.h>
 namespace map
 {
-<<<<<<< HEAD
-=======
 class Shot;
 class Landmark;
->>>>>>> 94a492e0
 
 class Map 
 {
