--- conflicted
+++ resolved
@@ -36,13 +36,8 @@
 
   // Shot Methods
   Shot* CreateShot(const ShotId& shot_id, const CameraId& camera_id);
-<<<<<<< HEAD
-  Shot* CreateShot(const ShotId& shot_id, const CameraId& camera_id, const  geometry::Pose& pose);
-  Shot* CreateShot(const ShotId& shot_id, const Camera* const cam, const  geometry::Pose& pose =  geometry::Pose());
-=======
   Shot* CreateShot(const ShotId& shot_id, const CameraId& camera_id, const geometry::Pose& pose);
   Shot* CreateShot(const ShotId& shot_id, const Camera* const cam, const geometry::Pose& pose = geometry::Pose());
->>>>>>> 7a7e1db9
   Shot* GetShot(const ShotId& shot_id);
   void RemoveShot(const ShotId& shot_id);
   bool HasLandmark(const LandmarkId& lm_id) const { return landmarks_.count(lm_id) > 0; }
