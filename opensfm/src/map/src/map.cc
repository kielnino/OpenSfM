--- conflicted
+++ resolved
@@ -96,11 +96,7 @@
 
 Shot* Map::CreateShot(const ShotId& shot_id, const CameraId& camera_id)
 {
-<<<<<<< HEAD
-  return CreateShot(shot_id, camera_id,  geometry::Pose());
-=======
   return CreateShot(shot_id, camera_id, geometry::Pose());
->>>>>>> 7a7e1db9
 }
 
 
@@ -114,15 +110,7 @@
  * @returns             returns pointer to created or existing shot
  */
 Shot* Map::CreateShot(const ShotId& shot_id, const Camera* const cam,
-<<<<<<< HEAD
-                      const  geometry::Pose& pose) {
-=======
                       const geometry::Pose& pose) {
-  // C++14
-  // auto it = shots_.emplace(shot_id, std::make_unique<Shot>(shot_id, cam,
-  // pose));
-  // C++11
->>>>>>> 7a7e1db9
   auto it_exist = shots_.find(shot_id);
   if (it_exist == shots_.end())  // create
   {
