--- conflicted
+++ resolved
@@ -341,11 +341,7 @@
         return Camera::CreateBrownCamera(
             cam.GetParameterValue(Camera::Parameters::Focal),
             cam.GetParameterValue(Camera::Parameters::AspectRatio),
-<<<<<<< HEAD
-            Vec2d(cam.GetParameterValue(Camera::Parameters::Cx), 
-=======
             Vec2d(cam.GetParameterValue(Camera::Parameters::Cx),
->>>>>>> 3ae7f1d4
                   cam.GetParameterValue(Camera::Parameters::Cy)), distortion);
       }
       case ProjectionType::FISHEYE:
