#pragma once
#include <Eigen/Core>
#include <Eigen/Geometry>
<<<<<<< HEAD

=======
#include <iostream>
>>>>>>> 7a7e1db9
namespace geometry {
class Pose {
 public:
  EIGEN_MAKE_ALIGNED_OPERATOR_NEW
  Pose() {
    Mat4d T_cw = Mat4d::Identity();
    SetFromWorldToCamera(T_cw);
  }
  Pose(const Vec3d& R, const Vec3d& t = Vec3d::Zero()) {
    Mat4d T_cw = Mat4d::Identity();
    SetFromWorldToCamera(R, t);
  }
  Pose(const Mat3d& R, const Vec3d& t = Vec3d::Zero()) {
    Mat4d T_cw = Mat4d::Identity();
    T_cw.block<3, 3>(0, 0) = R;
    T_cw.block<3, 1>(0, 3) = t;
    SetFromWorldToCamera(T_cw);
  }
  // Transformation Matrices
  Mat4d WorldToCamera() const { return world_to_cam_; }
  Mat34d WorldToCameraRt() const { return world_to_cam_.block<3, 4>(0, 0); }

  Mat4d CameraToWorld() const { return cam_to_world_; }
  Mat34d CameraToWorldRt() const { return cam_to_world_.block<3, 4>(0, 0); }

  // 3x3 Rotation
  Mat3d RotationWorldToCamera() const {
    return world_to_cam_.block<3, 3>(0, 0);
  }
  Mat3d RotationCameraToWorld() const {
    return cam_to_world_.block<3, 3>(0, 0);
  }
  Vec3d RotationWorldToCameraMin() const { return r_min_world_to_cam_; }
  Vec3d RotationCameraToWorldMin() const { return r_min_cam_to_world_; }

  // 3x1 Translation
  Vec3d TranslationWorldToCamera() const {
    return world_to_cam_.block<3, 1>(0, 3);
  }
  Vec3d TranslationCameraToWorld() const {
    return cam_to_world_.block<3, 1>(0, 3);
  };
  Vec3d GetOrigin() const { return TranslationCameraToWorld(); }
  void SetOrigin(const Vec3d& origin) {
    //
    SetWorldToCamTranslation(-RotationWorldToCamera() * origin);
    // self.translation = -self.get_rotation_matrix().dot(origin)
  }

  void SetFromWorldToCamera(const Mat4d& world_to_camera) {
    const Mat3d R_cw =
        world_to_camera.block<3, 3>(0, 0);  // avoid ambiguous compile error
    SetFromWorldToCamera(R_cw, world_to_camera.block<3, 1>(0, 3));
  }
  void SetFromCameraToWorld(const Mat4d& camera_to_world) {
    const Mat3d R_wc =
        camera_to_world.block<3, 3>(0, 0);  // avoid ambiguous compile error
    SetFromCameraToWorld(R_wc, camera_to_world.block<3, 1>(0, 3));
  }

  void SetFromWorldToCamera(const Mat3d& R_cw, const Vec3d& t_cw) {
    world_to_cam_.setIdentity();
    world_to_cam_.block<3, 3>(0, 0) = R_cw;
    world_to_cam_.block<3, 1>(0, 3) = t_cw;
    cam_to_world_ = world_to_cam_.inverse();
    UpdateMinRotations();
  }

  void SetFromCameraToWorld(const Mat3d& R_wc, const Vec3d& t_wc) {
    cam_to_world_.setIdentity();
    cam_to_world_.block<3, 3>(0, 0) = R_wc;
    cam_to_world_.block<3, 1>(0, 3) = t_wc;
    world_to_cam_ = cam_to_world_.inverse();
    UpdateMinRotations();
  }

  void SetWorldToCamRotation(const Vec3d& r_cw) {
    Mat3d R_cw = VectorToRotationMatrix(r_cw);
    world_to_cam_.block<3, 3>(0, 0) = R_cw;
    cam_to_world_.block<3, 3>(0, 0) = R_cw.transpose();
    UpdateMinRotations();
  }

  void SetWorldToCamTranslation(const Vec3d& t_cw) {
    world_to_cam_.block<3, 1>(0, 3) = t_cw;
    cam_to_world_.block<3, 1>(0, 3) = world_to_cam_.inverse().block<3, 1>(0, 3);
  }

  void SetWorldToCamRotationMatrix(const Mat3d& R_cw) {
    world_to_cam_.block<3, 3>(0, 0) = R_cw;
    cam_to_world_.block<3, 3>(0, 0) = R_cw.transpose();
    UpdateMinRotations();
  }
  void SetFromCameraToWorld(const Vec3d& r_wc, const Vec3d& t_wc) {
    const Mat3d R_wc = VectorToRotationMatrix(r_wc);
    SetFromCameraToWorld(R_wc, t_wc);
  }
  void SetFromWorldToCamera(const Vec3d& r_cw, const Vec3d& t_cw) {
    const Mat3d R_cw = VectorToRotationMatrix(r_cw);
    SetFromWorldToCamera(R_cw, t_cw);
  }

  Vec3d TransformWorldToCamera(const Vec3d& point) const {
    return world_to_cam_.block<3, 3>(0, 0) * point +
           world_to_cam_.block<3, 1>(0, 3);
  }

  Vec3d TransformCameraToWorld(const Vec3d& point) const {
    return cam_to_world_.block<3, 3>(0, 0) * point +
           cam_to_world_.block<3, 1>(0, 3);
  }

  MatX3d TransformWorldToCameraMany(const MatX3d& points) const {
    const Mat3d R_cw = world_to_cam_.block<3, 3>(0, 0);
    const Vec3d t_cw = world_to_cam_.block<3, 1>(0, 3);
    return (points * R_cw.transpose()).rowwise() +
           t_cw.transpose();  //(R_cw*points.transpose()).transpose();
  }

  MatX3d TransformCameraToWorldMany(const MatX3d& points) const {
    const Mat3d R_wc = cam_to_world_.block<3, 3>(0, 0);
    const Vec3d t_wc = cam_to_world_.block<3, 1>(0, 3);
    return (points * R_wc.transpose()).rowwise() +
           t_wc.transpose();  //(R_cw*points.transpose()).transpose();
  }

  // T_pose_base = pose_CW*base_pose_WC
  Pose RelativeTo(const Pose& base_pose) const {
    Pose relpose;
    relpose.SetFromWorldToCamera(world_to_cam_ * base_pose.cam_to_world_);
    return relpose;
  }

 private:
  Mat4d cam_to_world_;  // [R',-R't] cam to world
  Mat4d world_to_cam_;  // [R, t] world to cam
  Vec3d r_min_cam_to_world_;
  Vec3d r_min_world_to_cam_;

  static Mat3d VectorToRotationMatrix(const Vec3d& r) {
    const auto n = r.norm();
    if (n == 0)  // avoid division by 0
    {
      return Eigen::AngleAxisd(0, r).toRotationMatrix();
    } else {
      return Eigen::AngleAxisd(n, r / n).toRotationMatrix();
    }
  }
  static Vec3d RotationMatrixToVector(const Mat3d& R) {
    Eigen::AngleAxisd tmp(R);
    return tmp.axis() * tmp.angle();
  }
  void UpdateMinRotations() {
    r_min_cam_to_world_ =
        RotationMatrixToVector(cam_to_world_.block<3, 3>(0, 0));
    r_min_world_to_cam_ = -r_min_cam_to_world_;
  }
};
}  // namespace geometry<|MERGE_RESOLUTION|>--- conflicted
+++ resolved
@@ -1,11 +1,6 @@
 #pragma once
 #include <Eigen/Core>
 #include <Eigen/Geometry>
-<<<<<<< HEAD
-
-=======
-#include <iostream>
->>>>>>> 7a7e1db9
 namespace geometry {
 class Pose {
  public:
