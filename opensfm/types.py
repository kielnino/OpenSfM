--- conflicted
+++ resolved
@@ -139,13 +139,7 @@
         """
         return self.cameras.get(id)
 
-<<<<<<< HEAD
-    def remove_shot(self, shot_id):
-        self.map.remove_shot(shot_id)
-
-=======
     # Shot
->>>>>>> 94a492e0
     def create_shot(self, shot_id, camera_id, pose=pygeometry.Pose()):
         return self.map.create_shot(shot_id, camera_id, pose)
 
@@ -153,23 +147,9 @@
         """Creates a copy of the passed shot
             in the current reconstruction"""
 
-<<<<<<< HEAD
-        # pose = pygeometry.Pose()
-        # if shot.pose is not None:
-        #     pose.set_from_world_to_cam(
-        #         shot.pose.rotation, shot.pose.translation)
-        
-        map_shot = self.map.create_shot(shot.id, shot.camera.id, shot.pose)
-        map_shot.metadata = shot.metadata
-        # self.set_shot_metadata(map_shot, shot.metadata)
-
-    # def set_shot_metadata(self, map_shot: pymap.Shot, metadata):
-    #     shot.metadata.add_to_map_shot(map_shot)
-=======
         if shot.camera.id not in self.cameras:
             self.add_camera(shot.camera)
         return self.map.add_shot(shot)
->>>>>>> 94a492e0
 
     def get_shot(self, id):
         """Return a shot by id.
@@ -177,8 +157,6 @@
         """
         return self.shots.get(id)
 
-<<<<<<< HEAD
-=======
     # PanoShot
     def create_pano_shot(self, shot_id, camera_id, pose=pygeometry.Pose()):
         return self.map.create_pano_shot(shot_id, camera_id, pose)
@@ -195,7 +173,6 @@
         """
         return self.pano_shots.get(id)
 
->>>>>>> 94a492e0
     def create_point(self, point_id, coord=[0, 0, 0]):
         return self.map.create_landmark(point_id, coord)
 
@@ -229,7 +206,7 @@
         :param observation: The observation
         """
         self.map.add_observation(shot_id, lm_id, observation)
-    
+
     def __deepcopy__(self, d):
         # create new reconstruction
         rec_cpy = Reconstruction()
