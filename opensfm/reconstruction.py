--- conflicted
+++ resolved
@@ -1261,12 +1261,8 @@
 def paint_reconstruction(data, tracks_manager, reconstruction):
     """Set the color of the points from the color of the tracks."""
     for k, point in reconstruction.points.items():
-<<<<<<< HEAD
-        #todo k as string
-        point.color = map(float, next(iter(tracks_manager.get_track_observations(str(k)).values())).color)
-=======
-        point.color = list(map(float, next(iter(tracks_manager.get_track_observations(k).values())).color))
->>>>>>> 838c834b
+        #TODO: id/name
+        point.color = list(map(float, next(iter(tracks_manager.get_track_observations(str(k)).values())).color))
 
 
 class ShouldBundle:
