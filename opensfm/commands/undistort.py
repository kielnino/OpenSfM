--- conflicted
+++ resolved
@@ -246,11 +246,7 @@
     # Sample color
     x = src_pixels_denormalized[..., 0].astype(np.float32)
     y = src_pixels_denormalized[..., 1].astype(np.float32)
-<<<<<<< HEAD
-    colors = cv2.remap(image, x, y, interpolation)
-=======
-    colors = cv2.remap(image, x, y, interpolation=cv2.INTER_LINEAR, borderMode=cv2.BORDER_WRAP)
->>>>>>> 2b76b36b
+    colors = cv2.remap(image, x, y, interpolation, borderMode=cv2.BORDER_WRAP)
 
     return colors
 
