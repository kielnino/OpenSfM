--- conflicted
+++ resolved
@@ -5,16 +5,12 @@
 from matplotlib import pyplot as plt
 from opensfm import features
 
-<<<<<<< HEAD
 from oblique_manager import (
     coords_in_rotated_image,
     invert_coords_from_rotated_image,
     ObliqueManager
 )
-=======
-from oblique_manager import ObliqueManager
 from geometry import get_all_track_observations, get_tracks_visible_in_image
->>>>>>> d1a48658
 from view import View
 
 import tkinter as tk
@@ -60,15 +56,10 @@
         super(ObliqueView, self).bring_new_image(new_image, force=True)
         xlim = self.ax.get_xlim()
         ylim = self.ax.get_ylim()
-<<<<<<< HEAD
-        # red cross appears in center of image
-        artists = self.ax.plot(np.mean(xlim), np.mean(ylim), "rx")
-=======
         x1, y1 = self.image_manager.get_normalized_feature(new_image)
         xx = xlim[0]+x1*(xlim[1]-xlim[0])
         yy = ylim[1]-y1*(ylim[1]-ylim[0])
         artists = self.ax.plot(xx, yy, "rx")
->>>>>>> d1a48658
         self.plt_artists.extend(artists)
         self.canvas.draw_idle()
 
@@ -136,7 +127,7 @@
             for shot_id, point in observations.items():
                 point = point.tolist()
                 self.main_ui.gcp_manager.add_point_observation(
-                    new_gcp, shot_id, point, latlonalt, latlonalt[2])
+                    new_gcp, shot_id, point, latlonalt, alt=latlonalt[2])
 
         self.visible_tracks = None
         self.tracks_scatter.remove()
@@ -191,9 +182,6 @@
         self.window.title(title)
 
     def view_pixel_to_source_pixel(self, x: float, y: float) ->  Tuple[float, float]:
-        x1, y1 = self.image_manager.get_offsets(self.current_image)
-        x += x1
-        y += y1
         theta = self.image_manager.get_rotation_angle(self.current_image)
         px, py = invert_coords_from_rotated_image((x, y), theta)
         return px, py
