--- conflicted
+++ resolved
@@ -47,21 +47,9 @@
         tw = reshape_as_image(t.read(window=window, boundless=True))
         return tw, window, t
 
-<<<<<<< HEAD
-    def get_candidate_images(self, lat: float, lon: float, size: float):
-        # lat, lon -> nearmap file id + nearmap pixel coordinates
-        if (lat, lon, size) not in self.candidate_cache:
-            self.candidate_cache[(lat, lon, size)] = [
-                k
-                for k in self.image_keys
-                if self.check_latlon_covered(k, lat, lon, size)
-            ]
-        return self.candidate_cache[(lat, lon, size)]
-=======
     def get_candidate_images(self, lat: float, lon: float):
         # lat, lon -> file id + pixel coordinates
         return [k for k in self.image_keys if self.check_latlon_covered(k, lat, lon)]
->>>>>>> b5adf450
 
     def get_image(self, img, lat: float, lon: float, size: float):
         return self.read_image_around_latlon(img, lat, lon, size)
