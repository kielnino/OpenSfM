--- conflicted
+++ resolved
@@ -138,14 +138,9 @@
         )
         remove_button.pack(side="left")
 
-<<<<<<< HEAD
-        self.sticky_zoom = tk.BooleanVar(value=False)
-        button = tk.Checkbutton(master, text="Sticky zoom (x)", var=self.sticky_zoom)
-=======
         self.sticky_zoom = tk.BooleanVar(value=True)
         button = tk.Checkbutton(
             master, text="Sticky zoom (x)", var=self.sticky_zoom)
->>>>>>> b5adf450
         button.pack(side="top")
 
         self.show_gcp_names = tk.BooleanVar(value=False)
@@ -173,20 +168,9 @@
         w.pack(side="top", fill=tk.X)
         w.config(width=width)
 
-<<<<<<< HEAD
-        analysis_buttons_frame = tk.Frame(analysis_frame)
-        analysis_buttons_frame.pack(side="top")
-        button = tk.Button(
-            analysis_buttons_frame, text="Fast", command=self.analyze_fast
-        )
-        button.pack(side="left")
-        button = tk.Button(analysis_buttons_frame, text="Full", command=self.analyze)
-        button.pack(side="right")
-=======
         button = tk.Button(analysis_frame, text="Analyze",
                            command=self.analyze)
         button.pack(side="top")
->>>>>>> b5adf450
 
         io_frame = tk.Frame(master)
         io_frame.pack(side="top")
