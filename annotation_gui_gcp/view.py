from opensfm import features
from matplotlib.transforms import Affine2D
from matplotlib.figure import Figure
from matplotlib.backends.backend_tkagg import FigureCanvasTkAgg
from matplotlib import patheffects
from typing import Tuple
import colorsys
import tkinter as tk

import matplotlib
import matplotlib.patches as mpatches
import numpy as np

matplotlib.use("TkAgg")

<<<<<<< HEAD
from matplotlib import patheffects
from matplotlib.backends.backend_tkagg import FigureCanvasTkAgg
from matplotlib.figure import Figure
from opensfm import features
=======
>>>>>>> b5adf450

FONT = "TkFixedFont"

distinct_colors = [
    "#46f0f0",
    "#f032e6",
    "#bcf60c",
    "#fabebe",
    "#008080",
    "#9a6324",
    "#fffac8",
    "#800000",
    "#aaffc3",
    "#808000",
    "#3cb44b",
    "#ffe119",
    "#4363d8",
    "#f58231",
    "#911eb4",
    "#000075",
    "#808080",
    "#ffffff",
    "#000000",
]


def comp_color(color):
    r, g, b = color[1:3], color[3:5], color[5:7]
    r, g, b = [int(c, 16) for c in (r, g, b)]
    h, s, v = colorsys.rgb_to_hsv(r, g, b)
    comp_color = "black" if v > 128 else "white"
    return comp_color


class View:
    def __init__(self, main_ui, show_ortho_track):
        self.main_ui = main_ui
        window = tk.Toplevel(self.main_ui.master)
        self.window = window
        self.current_image = None
        self.rotation = 0

        canvas_frame = tk.Frame(window)
        canvas_frame.pack(side="left", fill=tk.BOTH, expand=1)

        self.toolbox = tk.Frame(canvas_frame)
        self.toolbox.pack(side="left", expand=False, fill=tk.BOTH)

        self.is_latlon_source = tk.BooleanVar(value=False)
        if show_ortho_track:
            self.latlons = self.load_latlons()
            if self.latlons:
                button = tk.Checkbutton(
                    self.toolbox,
                    text="Overhead focus",
                    var=self.is_latlon_source,
                    command=self.trackToggle,
                )
                button.pack(side="top")
        else:
            self.latlons = {}

        self.visible_tracks = None
        self.image_list = tk.StringVar()
        self.image_list_box = tk.Listbox(
            self.toolbox,
            font=FONT,
            width=12,
            selectmode="browse",
            listvariable=self.image_list,
        )
        self.image_list_box.pack(side="bottom", expand=True, fill=tk.Y)
        self.image_list_box.bind("<<ListboxSelect>>", self.onclick_image_list)

        self.figure = Figure()
        self.ax = self.figure.add_subplot(111)

        self.canvas = FigureCanvasTkAgg(self.figure, canvas_frame)
        self.canvas.get_tk_widget().pack(side="top", fill=tk.BOTH, expand=1)
        self.canvas.mpl_connect(
            "button_press_event", lambda event: self.onclick_image(event)
        )
        self.canvas.mpl_connect(
            "scroll_event", lambda event: self.on_scroll(event))

        self.zoomed_in = False
        self.last_seen_px = {}
        self.plt_artists = []

    def load_latlons(self):
        """Loads a latlon associated with each image key"""
        return self.image_manager.load_latlons()

    def trackToggle(self):
        if self.is_latlon_source.get():
            self.main_ui.clear_latlon_sources(self)

    def onclick_image(self, event):
        x, y = event.xdata, event.ydata
        if None in (x, y) or self.current_image is None:
            return
        if event.button == 2:  # Middle / wheel click:
            if self.zoomed_in:
                self.zoom_out()
            else:
                self.zoom_in(x, y)
            self.figure.canvas.draw_idle()
        elif event.button in (1, 3):
            # Left click or right click
            self.last_seen_px[self.main_ui.curr_point] = x, y
            if self.visible_tracks:
                self.auto_gcp_create(x, y, event.button == 1)
            elif self.main_ui.curr_point is not None:
                self.add_move_or_remove_gcp(x, y, event.button == 1)
            self.main_ui.populate_gcp_list()
            self.update_image_list_text()
            self.display_points()
        else:
            return

    def on_scroll(self, event):
        if event.xdata is None or event.ydata is None:
            return
        if event.button == "up":
            self.go_to_next_image()
        elif event.button == "down":
            self.go_to_prev_image()

    def onclick_image_list(self, event):
        widget = event.widget
        sel = widget.curselection()
        if not sel:
            return
        self.go_to_image_index(int(sel[0]))

    def add_move_or_remove_gcp(self, x, y, add):
        if self.main_ui.curr_point is None:
            return
        reproj = self.main_ui.gcp_manager.gcp_reprojections.get(
            self.main_ui.curr_point)
        if reproj:
            reproj.pop(self.current_image, None)
        self.main_ui.gcp_manager.remove_point_observation(
            self.main_ui.curr_point, self.current_image
        )
        if add:
            self.main_ui.gcp_manager.add_point_observation(
                self.main_ui.curr_point,
                self.current_image,
                self.pixel_to_gcp_coordinates(x, y),
            )
            self.zoom_in(x, y)
        else:
            self.zoom_out()

    def zoom_in(self, x, y):
        if self.zoomed_in:
            return
        radius = self.zoom_window_size_px / 2
        self.ax.set_xlim(x - radius, x + radius)
        self.ax.set_ylim(y + radius, y - radius)
        self.zoomed_in = True

    def zoom_out(self):
        self.ax.autoscale()
        self.zoomed_in = False

    def zoom_logic(self):
        point_has_been_seen = self.main_ui.curr_point in self.last_seen_px
        if self.main_ui.sticky_zoom.get() and point_has_been_seen:
            # Zoom in to the last seen location of this GCP
            x, y = self.last_seen_px[self.main_ui.curr_point]
            self.zoom_in(x, y)
        else:
            # Show the whole image
            self.ax.axis("scaled")
            self.figure.set_tight_layout(True)
            self.ax.axis("off")

    def point_in_view(self, point):
        if point is None:
            return None
        for projection in self.main_ui.gcp_manager.points[point]:
            if projection["shot_id"] == self.current_image:
                return self.gcp_to_pixel_coordinates(*projection["projection"])
        return None

    def display_points(self):
        visible_points_coords = self.main_ui.gcp_manager.get_visible_points_coords(
            self.current_image
        )
        self.clear_artists()

        for point_id, coords in visible_points_coords.items():
            color = distinct_colors[divmod(hash(point_id), 19)[1]]
            x, y = self.gcp_to_pixel_coordinates(*coords)
            artists = [
                mpatches.Circle((x, y), 5, color=color, fill=False),
            ]

            if self.main_ui.show_gcp_names.get() or point_id == self.main_ui.curr_point:
                text = matplotlib.text.Annotation(
                    point_id,
                    (x, y),
                    xytext=[0, 7],
                    # fontsize=9,
                    textcoords="offset points",
                    ha="center",
                    va="bottom",
                    color=color,
                )
                text.set_path_effects(
                    [
                        patheffects.Stroke(
                            linewidth=3, foreground=comp_color(color)),
                        patheffects.Normal(),
                    ]
                )
                artists.append(text)

            if point_id == self.main_ui.curr_point:
                artists.extend(
                    [
                        mpatches.Circle((x, y), 0.5, color=color, fill=True),
                        mpatches.Circle((x, y), 10, color=color, fill=False),
                        mpatches.Circle((x, y), 11, color=color, fill=False),
                        mpatches.Circle((x, y), 12, color=color, fill=False),
                    ]
                )
            for art in artists:
                self.plt_artists.append(art)
                self.ax.add_artist(art)

        self.figure.canvas.draw()

    def clear_artists(self):
        for artist in self.plt_artists:
            artist.set_visible(False)
            del artist

    def populate_image_list(self):
        self.update_image_list_text()
        self.update_image_list_highlight()

    def update_image_list_text(self):
        items = []
        self.images_in_list = self.get_candidate_images()
        n_digits = len(str(len(self.images_in_list)))
        for ix, image_name in enumerate(self.images_in_list):
            points = self.main_ui.gcp_manager.get_visible_points_coords(
                image_name)
            txt = "{:0{n_digits}} {}".format(
                ix + 1, len(points), n_digits=n_digits)
            shot_std = self.main_ui.shot_std.get(image_name, None)
            if shot_std:
                txt += " {:.2f}".format(shot_std)
            items.append(txt)
        self.image_list.set(items)

    def update_image_list_highlight(self):
        defaultbg = self.window.cget("bg")
        for ix, shot in enumerate(self.images_in_list):
            bg = "green" if shot == self.current_image else defaultbg
            self.image_list_box.itemconfig(ix, bg=bg)

    def bring_new_image(self, new_image, force=False):
        if new_image == self.current_image and not force:
            return
        self.current_image = new_image
        self.ax.clear()
        img = self.get_image(new_image)
        img = np.rot90(img, k=-self.rotation)
        self.ax.imshow(img)
        self.ax.axis("on")
        self.ax.axis("scaled")
        self.zoomed_in = False
        self.set_title()

        # Update 'last seen' coordinates for all gcps in this view
        for gcp_id in self.main_ui.gcp_manager.points:
            gcp_visible = self.point_in_view(gcp_id)
            if gcp_visible is not None:
                self.last_seen_px[gcp_id] = gcp_visible

        self.zoom_logic()

        self.update_image_list_highlight()

        self.display_points()

        if self.main_ui.curr_point:
            self.highlight_gcp_reprojection(
                self.main_ui.curr_point, zoom=False)

        latlon = self.latlons.get(new_image)
        if self.is_latlon_source.get() and latlon:
            self.main_ui.refocus_overhead_views(latlon["lat"], latlon["lon"])

    def highlight_gcp_reprojection(self, point_id, zoom=True):
        if point_id not in self.main_ui.gcp_manager.gcp_reprojections:
            return
        shot = self.current_image
        x, y = None, None
        for obs in self.main_ui.gcp_manager.points[point_id]:
            if obs["shot_id"] == shot:
                x, y = obs["projection"]
        if x is None:
            return

        reproj = self.main_ui.gcp_manager.gcp_reprojections[point_id].get(shot)
        if not reproj:
            return
        x2, y2 = reproj["reprojection"]
        x, y = self.gcp_to_pixel_coordinates(x, y)
        x2, y2 = self.gcp_to_pixel_coordinates(x2, y2)
        artists = self.ax.plot([x, x2], [y, y2], "r-")
        self.plt_artists.extend(artists)
        if zoom:
            self.zoom_in(x, y)
        self.canvas.draw_idle()

    def rotate_point(self, x, y, h, w, reverse):
        if self.rotation == 0:
            return (x, y)
        elif self.rotation == 1:
            return (y, h - x) if reverse else (h - y, x)
        elif self.rotation == 2:
            return (w - x, h - y)
        elif self.rotation == 3:
            return (w - y, x) if reverse else (y, w - x)
        else:
            raise ValueError

    def gcp_to_pixel_coordinates(self, x: float, y: float) -> Tuple[float, float]:
        """
        Transforms from normalized coordinates to pixels

        The view displays images at a reduced resolution for speed. We use the image
        manager to obtain the reduced coordinates to use for de-normalization.
        """
        h, w = self.image_manager.get_image_size(self.current_image)
<<<<<<< HEAD
        px = features.denormalized_image_coordinates(np.array([[x, y]]), w, h)[0]
        return self.rotate_point(px[0], px[1], h, w, reverse=False)
=======
        px = features.denormalized_image_coordinates(
            np.array([[x, y]]), w, h)[0]
        return px.tolist()
>>>>>>> b5adf450

    def pixel_to_gcp_coordinates(self, x: float, y: float) -> Tuple[float, float]:
        """
        Transforms from pixels to normalized coordinates

        The view displays images at a reduced resolution for speed. We use the image
        manager to obtain the reduced coordinates to use for normalization.
        """
        h, w = self.image_manager.get_image_size(self.current_image)
<<<<<<< HEAD
        point = self.rotate_point(x, y, h, w, reverse=True)
        coords = features.normalized_image_coordinates(np.array([point]), w, h)[0]
=======
        coords = features.normalized_image_coordinates(
            np.array([[x, y]]), w, h)[0]
>>>>>>> b5adf450
        return coords.tolist()

    def go_to_next_image(self):
        self.go_to_adjacent_image(+1)

    def go_to_prev_image(self):
        self.go_to_adjacent_image(-1)

    def go_to_adjacent_image(self, offset):
        if not self.images_in_list:
            return
        target_ix = self.images_in_list.index(self.current_image) + offset
        if 0 <= target_ix < len(self.images_in_list):
            self.go_to_image_index(target_ix)

    def go_to_image_index(self, idx):
        self.bring_new_image(self.images_in_list[idx])<|MERGE_RESOLUTION|>--- conflicted
+++ resolved
@@ -13,13 +13,6 @@
 
 matplotlib.use("TkAgg")
 
-<<<<<<< HEAD
-from matplotlib import patheffects
-from matplotlib.backends.backend_tkagg import FigureCanvasTkAgg
-from matplotlib.figure import Figure
-from opensfm import features
-=======
->>>>>>> b5adf450
 
 FONT = "TkFixedFont"
 
@@ -361,14 +354,9 @@
         manager to obtain the reduced coordinates to use for de-normalization.
         """
         h, w = self.image_manager.get_image_size(self.current_image)
-<<<<<<< HEAD
-        px = features.denormalized_image_coordinates(np.array([[x, y]]), w, h)[0]
-        return self.rotate_point(px[0], px[1], h, w, reverse=False)
-=======
         px = features.denormalized_image_coordinates(
             np.array([[x, y]]), w, h)[0]
         return px.tolist()
->>>>>>> b5adf450
 
     def pixel_to_gcp_coordinates(self, x: float, y: float) -> Tuple[float, float]:
         """
@@ -378,13 +366,8 @@
         manager to obtain the reduced coordinates to use for normalization.
         """
         h, w = self.image_manager.get_image_size(self.current_image)
-<<<<<<< HEAD
-        point = self.rotate_point(x, y, h, w, reverse=True)
-        coords = features.normalized_image_coordinates(np.array([point]), w, h)[0]
-=======
         coords = features.normalized_image_coordinates(
             np.array([[x, y]]), w, h)[0]
->>>>>>> b5adf450
         return coords.tolist()
 
     def go_to_next_image(self):
