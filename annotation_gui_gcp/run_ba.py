--- conflicted
+++ resolved
@@ -208,13 +208,10 @@
         )
         if coordinates is None:
             if point.coordinates.has_value:
-<<<<<<< HEAD
                 logger.warning(
                     f"Could not triangulate GCP '{point.id}'."
                     f"Using {point.coordinates.value} (derived from lat,lon)"
                 )
-=======
->>>>>>> 82082420
                 coordinates = point.coordinates.value
             else:
                 logger.warning(
@@ -536,11 +533,10 @@
     if not args.rigid:
         data.config["bundle_max_iterations"] = 200
         data.config["bundle_use_gcp"] = True
-<<<<<<< HEAD
 
         logger.info("Running BA on merged reconstructions")
         # orec.align_reconstruction(merged, None, data.config)
-        orec.bundle(merged, camera_models, gcp=gcps, config=data.config)
+        orec.bundle(merged, camera_models, {}, gcp=gcps, config=data.config)
         data.save_reconstruction(
             [merged], f"reconstruction_gcp_ba_{args.rec_a}x{args.rec_b}.json"
         )
@@ -577,18 +573,6 @@
     # These reprojections are only used for feedback in any case
     gcp_reprojections = reproject_gcps(gcps, merged, reproj_threshold=10)
     reprojection_errors = get_sorted_reprojection_errors(gcp_reprojections)
-=======
-        print("Running BA ...")
-        orec.bundle(merged, camera_models, {}, gcp=gcps, config=data.config)
-        # rigid rotation to put images on the ground
-        orec.align_reconstruction(merged, None, data.config)
-        # data.save_reconstruction(
-        #     [merged], "reconstruction_gcp_ba_{args.rec_a}x{args.rec_b}.json"
-        # )
-
-    gcp_reprojections = reproject_gcps(gcps, merged)
-    reprojection_errors = get_all_reprojection_errors(gcp_reprojections)
->>>>>>> 82082420
     err_values = [t[2] for t in reprojection_errors]
     max_reprojection_error = np.max(err_values)
     median_reprojection_error = np.median(err_values)
